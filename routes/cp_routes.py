--- conflicted
+++ resolved
@@ -7,13 +7,8 @@
 # -------------------------------------------------------------------------
 # Imports
 # -------------------------------------------------------------------------
-<<<<<<< HEAD
 from data_utils import CPHandler
-from fastapi import APIRouter, HTTPException, Query, Path, Depends
-=======
-import re
-from fastapi import APIRouter, HTTPException, Query, Path, Request
->>>>>>> 154fa187
+from fastapi import APIRouter, HTTPException, Query, Path, Request, Depends
 import pandas as pd
 import os
 from pathlib import Path as FilePath
@@ -93,12 +88,8 @@
 @cp_router.get(
     "/company/{company_id}", response_model=List[CPAssessmentDetail]
 )
-<<<<<<< HEAD
-def get_company_cp_history(company_id: str, filter: CompanyFilters = Depends(CompanyFilters)):
-=======
 @limiter.limit("100/minute")
-async def get_company_cp_history(request: Request, company_id: str):
->>>>>>> 154fa187
+async def get_company_cp_history(request: Request, company_id: str, filter: CompanyFilters = Depends(CompanyFilters)):
     """
     Retrieve all CP assessments for a specific company across different assessment cycles.
     """
@@ -140,12 +131,8 @@
 @cp_router.get(
     "/company/{company_id}/alignment", response_model=Dict[str, str]
 )
-<<<<<<< HEAD
-def get_company_cp_alignment(company_id: str, filter: CompanyFilters = Depends(CompanyFilters)):
-=======
 @limiter.limit("100/minute")
-async def get_company_cp_alignment(request: Request, company_id: str):
->>>>>>> 154fa187
+async def get_company_cp_alignment(request: Request, company_id: str, filter: CompanyFilters = Depends(CompanyFilters)):
     """
     Retrieves a company's carbon performance alignment status across target years
     """
@@ -181,12 +168,8 @@
         CPComparisonResponse, PerformanceComparisonInsufficientDataResponse
     ],
 )
-<<<<<<< HEAD
-def compare_company_cp(company_id: str, filter: CompanyFilters = Depends(CompanyFilters)):
-=======
 @limiter.limit("100/minute")
-async def compare_company_cp(request: Request, company_id: str):
->>>>>>> 154fa187
+async def compare_company_cp(request: Request, company_id: str, filter: CompanyFilters = Depends(CompanyFilters)):
     """
     Compare the most recent CP assessment to the previous one for a company.
     """
