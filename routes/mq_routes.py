--- conflicted
+++ resolved
@@ -69,14 +69,10 @@
     page_size: int = Query(
         10, ge=1, le=100, description="Number of results per page (max 100)"
     ),
-<<<<<<< HEAD
-    isin: str = Query(None, description="ISIN identifier")
-):
-=======
+    isin: str = Query(None, description="ISIN identifier"),
     company_filter: CompanyFilters = Depends(CompanyFilters),
     mq_filter: MQFilter = Depends(MQFilter)
 ):  
->>>>>>> 38804641
     """
     Fetches the latest Management Quality (MQ) assessment for all companies with pagination.
 
@@ -86,31 +82,28 @@
     3. Applies pagination based on the provided page and page_size parameters.
     4. Maps STAR rating strings to numeric scores using a pre-defined dictionary.
     """
-<<<<<<< HEAD
+    mq_handler = MQHandler()
+
+    if mq_handler.get_df().empty:
+        raise HTTPException(status_code=503, detail="MQ dataset is not available.")
+    
+    try:
+        mq_handler.apply_company_filter(company_filter)
+        mq_handler.apply_mq_filter(mq_filter)
+    except Exception as e:
+        raise HTTPException(
+            status_code=500,
+            detail=f"Error filtering company data: {str(e)}"
+        )
+
+    # Handle ISIN filtering if provided
     if isin:
         mask = mq_df["isins"].str.lower().str.split(";").apply(lambda x: isin.lower() in [i.strip().lower() for i in x if i])
         latest_records = mq_df[mask]
+        total_records = len(latest_records)
     else:
-        latest_records = (
-            mq_df.sort_values("assessment date").groupby("company name").tail(1)
-=======
-    mq_handler = MQHandler()
-
-    if mq_handler.get_df().empty:
-        raise HTTPException(status_code=503, detail="MQ dataset is not available.")
-    
-    try:
-        mq_handler.apply_company_filter(company_filter)
-        mq_handler.apply_mq_filter(mq_filter)
-    except Exception as e:
-        raise HTTPException(
-            status_code=500,
-            detail=f"Error filtering company data: {str(e)}"
->>>>>>> 38804641
-        )
-
-    latest_records = mq_handler.get_latest_assessments(page, page_size)
-    total_records = len(latest_records)
+        latest_records = mq_handler.get_latest_assessments(page, page_size)
+        total_records = len(latest_records)
 
     results = [
         MQAssessmentDetail(
@@ -146,7 +139,7 @@
     "/methodology/{methodology_id}", response_model=PaginatedMQResponse
 )
 @limiter.limit("100/minute")
-def get_mq_by_methodology(
+async def get_mq_by_methodology(
     request: Request, 
     methodology_id: int = Path(
         ..., ge=1, le=len(mq_files), description="Methodology cycle ID"
@@ -180,7 +173,8 @@
     results = []
     for _, row in paginated_data.iterrows():
         try:
-            year = pd.to_datetime(row["assessment date"], format="%d/%m/%Y").year
+            assessment_year = pd.to_datetime(row["assessment date"], format="%d/%m/%Y").year
+            publication_year = pd.to_datetime(row["publication date"], format="%d/%m/%Y").year
         except Exception:
             raise HTTPException(
                 status_code=422,
@@ -192,24 +186,12 @@
             name=row["company name"],
             sector=row.get("sector", "N/A"),
             geography=row.get("geography", "N/A"),
-<<<<<<< HEAD
-            latest_assessment_year=pd.to_datetime(
-                row["assessment date"], format="%d/%m/%Y"
-            ).year,
-            latest_publication_year=pd.to_datetime(
-                row["publication date"], format="%d/%m/%Y"
-            ).year,
+            latest_assessment_year=assessment_year,
+            latest_publication_year=publication_year,
             management_quality_score=STAR_MAPPING.get(
                 row.get("level", "N/A"), None
             ),
-        )
-        for _, row in paginated_data.iterrows()
-    ]
-=======
-            latest_assessment_year=year,
-            management_quality_score=STAR_MAPPING.get(row.get("level", "N/A"), None),
         ))
->>>>>>> 38804641
 
     return PaginatedMQResponse(
         total_records=total_records,
@@ -220,66 +202,84 @@
 
 
 # ------------------------------------------------------------------------------
-# Endpoint: GET /trends/sector/{sector_id} - MQ Trends by Sector
-# ------------------------------------------------------------------------------
-@mq_router.get(
-    "/trends/sector/{sector_id}", response_model=PaginatedMQResponse
-)
-@limiter.limit("100/minute")
-async def get_mq_trends_sector(
-    request: Request, 
-    sector_id: str,
-    page: int = Query(1, ge=1, description="Page number"),
-    page_size: int = Query(
-        10, ge=1, le=100, description="Records per page (max 100)"
-    ),
+# Endpoint: GET /sector-trends - MQ Trends by Sector
+# ------------------------------------------------------------------------------
+@mq_router.get("/sector-trends", response_model=List[dict])
+@limiter.limit("100/minute")
+async def get_mq_sector_trends(
+    request: Request,
     company_filter: CompanyFilters = Depends(CompanyFilters),
     mq_filter: MQFilter = Depends(MQFilter)
 ):
     """
-    Fetches MQ trends for all companies in a given sector with pagination.
-    """
-    mq_handler = MQHandler()
-    try:
-        mq_handler.apply_company_filter(company_filter)
-        mq_handler.apply_mq_filter(mq_filter)
-    except Exception as e:
-        print(e)
-        raise HTTPException(
-            status_code=500,
-            detail=f"Error filtering company data: {str(e)}"
-        )
-    sector_data = mq_handler.get_sector_data(sector_id)
-    # Error handling: If no records are found for the given sector, raise an HTTP 404 error.
-    if sector_data.empty:
-        raise HTTPException(
-            status_code=404, detail=f"Sector '{sector_id}' not found."
-        )
-    paginated_data = mq_handler.paginate(sector_data, page, page_size)
-    total_records = len(sector_data)
-
-    results = [
-        MQAssessmentDetail(
-            company_id=row["company name"],
-            name=row["company name"],
-            sector=sector_id,
-            geography=row.get("geography", "N/A"),
-            latest_assessment_year=pd.to_datetime(
-                row["assessment date"], format="%d/%m/%Y"
-            ).year,
-            latest_publication_year=pd.to_datetime(
-                row["publication date"], format="%d/%m/%Y"
-            ).year,
-            management_quality_score=STAR_MAPPING.get(
-                row.get("level", "N/A"), None
-            ),
-        )
-        for _, row in paginated_data.iterrows()
-    ]
-
-    return PaginatedMQResponse(
-        total_records=total_records,
-        page=page,
-        page_size=page_size,
-        results=results,
+    Analyze MQ trends by sector across different methodology cycles.
+    """
+    mq_handler = MQHandler()
+    
+    try:
+        mq_handler.apply_company_filter(company_filter)
+        mq_handler.apply_mq_filter(mq_filter)
+    except Exception as e:
+        raise HTTPException(
+            status_code=500,
+            detail=f"Error filtering company data: {str(e)}"
+        )
+    
+    trends_data = mq_handler.get_sector_trends()
+    
+    return trends_data
+
+
+# ------------------------------------------------------------------------------
+# Endpoint: GET /company/{company_identifier}/indicators - Company MQ Indicators
+# ------------------------------------------------------------------------------
+@mq_router.get("/company/{company_identifier}/indicators", response_model=MQIndicatorsResponse)
+@limiter.limit("100/minute")
+async def get_company_mq_indicators(
+    request: Request,
+    company_identifier: str = Path(..., description="Company identifier (name/id or ISIN, case-insensitive)"),
+    company_filter: CompanyFilters = Depends(CompanyFilters),
+    mq_filter: MQFilter = Depends(MQFilter)
+):
+    """
+    Retrieve detailed MQ indicators for a specific company.
+    The company_identifier can be a company name/id or an ISIN (case-insensitive).
+    """
+    mq_handler = MQHandler()
+    
+    try:
+        mq_handler.apply_company_filter(company_filter)
+        mq_handler.apply_mq_filter(mq_filter)
+    except Exception as e:
+        raise HTTPException(
+            status_code=500,
+            detail=f"Error filtering company data: {str(e)}"
+        )
+    
+    # Try ISIN matching first
+    mask = mq_df["isins"].str.lower().str.split(";").apply(lambda x: company_identifier.lower() in [i.strip().lower() for i in x if i])
+    company_data = mq_df[mask]
+    
+    if company_data.empty:
+        # Fallback to company name/id
+        normalized_input = company_identifier.strip().lower()
+        company_data = mq_df[mq_df["company name"].str.strip().str.lower() == normalized_input]
+    
+    if company_data.empty:
+        raise HTTPException(404, f"Company '{company_identifier}' not found.")
+    
+    # Get the latest record
+    latest_record = company_data.sort_values("assessment date").iloc[-1]
+    
+    # Extract indicator columns (assuming they follow a pattern)
+    indicators = {}
+    for col in latest_record.index:
+        if "indicator" in col.lower() or "question" in col.lower():
+            indicators[col] = latest_record[col]
+    
+    return MQIndicatorsResponse(
+        company_id=company_identifier,
+        company_name=latest_record["company name"],
+        assessment_date=latest_record["assessment date"],
+        indicators=indicators
     )