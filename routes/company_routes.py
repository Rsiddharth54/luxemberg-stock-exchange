"""
This module provides FastAPI endpoints for retrieving company data and assessments.
It loads the company assessment dataset from a CSV file, normalizes the data,
and exposes endpoints for listing companies, retrieving company details, history,
and comparing performance between assessment cycles.
"""

# -------------------------------------------------------------------------
# Imports
# -------------------------------------------------------------------------
<<<<<<< HEAD
from fastapi import APIRouter, HTTPException, Query, Depends
=======
import re
from fastapi import APIRouter, HTTPException, Query, Request
>>>>>>> 154fa187
import pandas as pd
from pathlib import Path as FilePath
from datetime import datetime
from typing import Union
from middleware.rate_limiter import limiter
from schemas import (
    CompanyBase,
    CompanyDetail,
    CompanyListResponse,
    CompanyHistoryResponse,
    PerformanceComparisonResponse,
    PerformanceComparisonInsufficientDataResponse,
)
from utils import normalize_company_id
from data_utils import CompanyDataHandler
from filters import CompanyFilters

# -------------------------------------------------------------------------
# Router Initialization
# -------------------------------------------------------------------------
router = APIRouter(tags=["Company Endpoints"])

# --------------------------------------------------------------------------
# Endpoint: GET /companies - List All Companies with Pagination
# --------------------------------------------------------------------------
@router.get("/companies", response_model=CompanyListResponse)
@limiter.limit("100/minute")
async def get_all_companies(
    request: Request,
    page: int = Query(1, ge=1, description="Page number"),
    per_page: int = Query(10, ge=1, le=100, description="Results per page"),
    filter: CompanyFilters = Depends(CompanyFilters)
):
    """
    Retrieve a paginated list of all companies and their latest assessments.

    Steps:
    1. Validate that the dataset is loaded and not empty
    2. Apply pagination
    3. Normalize each company record, generating a unique ID
    """
    # Error handling: Ensure that the company dataset is loaded and not empty.
    company_handler = CompanyDataHandler()
    try:
        company_handler.apply_company_filter(filter)
    except Exception as e:
        raise HTTPException(
            status_code=500,
            detail=f"Error filtering company data: {str(e)}"
        )
    company_df = company_handler.get_df()
    if company_df is None or company_df.empty:
        raise HTTPException(
            status_code=503, detail="Company dataset is not loaded. Please ensure the data file exists in the /data folder."
        )
    
    try:
        total_companies = company_handler.get_df_length()
        paginated_data = company_handler.paginate(company_df, page, per_page)
        companies = company_handler.format_data(paginated_data)
    except Exception as e:
        raise HTTPException(
            status_code=500,
            detail=f"Error processing company data: {str(e)}"
        )

    return CompanyListResponse(
        total=total_companies,
        page=page,
        per_page=per_page,
        companies=[CompanyBase(**company) for company in companies],
    )


# ------------------------------------------------------------------------------
# Endpoint: GET /company/{company_id} - Retrieve Company Details
# ------------------------------------------------------------------------------

@router.get("/company/{company_id}", response_model=CompanyDetail)
<<<<<<< HEAD
def get_company_details(company_id: str,
                        filter: CompanyFilters = Depends(CompanyFilters)):
=======
@limiter.limit("100/minute")
async def get_company_details(request: Request, company_id: str):
>>>>>>> 154fa187
    """
    Retrieve the latest MQ & CP scores for a specific company.
    Raises 404 if the company is not found
    """
    company_handler = CompanyDataHandler()
    try:
        company_handler.apply_company_filter(filter)
    except Exception as e:
        raise HTTPException(
            status_code=500,
            detail=f"Error filtering company data: {str(e)}"
        )
    
    normalized_input = normalize_company_id(company_id)

    try:
        company = company_handler.get_latest_details(normalized_input)
    except (ValueError, IndexError) as e:
        # Catch the out-of-bounds error or manual ValueError
        raise HTTPException(
            status_code=404, detail=f"Company '{company_id}' not found."
        )

    return CompanyDetail(
        company_id=normalized_input,
        name=company.get("company name", "N/A"),
        sector=company.get("sector", "N/A"),
        geography=company.get("geography", "N/A"),
        latest_assessment_year=company.get("latest assessment year", None),
        management_quality_score=company.get("level", None),
        carbon_performance_alignment_2035=str(
            company.get("carbon performance alignment 2035", "N/A")
        ),
        emissions_trend=company.get(
            "performance compared to previous year", "Unknown"
        ),
    )

# ------------------------------------------------------------------------------
# Endpoint: GET /company/{company_id}/history - Retrieve Company History
# ------------------------------------------------------------------------------
@router.get(
    "/company/{company_id}/history", response_model=CompanyHistoryResponse
)
<<<<<<< HEAD
def get_company_history(company_id: str, filter: CompanyFilters = Depends(CompanyFilters)):
=======
@limiter.limit("100/minute")
async def get_company_history(request: Request, company_id: str):
>>>>>>> 154fa187
    """
    Retrieve a company's historical MQ & CP scores.

    - Checks for 'mq assessment date' column.
    - Filters records by company ID.
    - Returns a list of historical assessment details.
    """
    normalized_input = normalize_company_id(company_id)
    company_handler = CompanyDataHandler()

    try:
        company_handler.apply_company_filter(filter)
        filtered_df = company_handler.get_df()
    except Exception as e:
        raise HTTPException(
            status_code=500,
            detail=f"Error filtering company data: {str(e)}"
        )

    expected_columns = {col.strip().lower(): col for col in filtered_df.columns}
    if "mq assessment date" not in expected_columns:
        raise HTTPException(
            status_code=503,
            detail="Column 'MQ Assessment Date' not found in dataset. Check CSV structure.",
        )

    history = filtered_df[
    filtered_df["company name"].apply(normalize_company_id) == normalized_input
    ]

    if history.empty:
        raise HTTPException(
            status_code=404, 
            detail=f"No history found for company '{company_id}'."
        )

    return CompanyHistoryResponse(
        company_id=normalized_input,
        history=[
            CompanyDetail(
                company_id=normalized_input,
                name=row.get("company name", "N/A"),
                sector=row.get("sector", "N/A"),
                geography=row.get("geography", "N/A"),
                # Convert the assessment date to an integer year; use a default if not present.
                latest_assessment_year=(
                    int(
                        datetime.strptime(
                            row.get("mq assessment date", "01/01/1900"),
                            "%d/%m/%Y",
                        ).year
                    )
                    if pd.notna(row.get("mq assessment date"))
                    else None
                ),
                management_quality_score=row.get("level", None),
                carbon_performance_alignment_2035=str(
                    row.get("carbon performance alignment 2035", "N/A")
                ),  # Ensuring string conversion
                emissions_trend=row.get("performance compared to previous year", "Unknown"),
            )
            for _, row in history.iterrows()
        ],
    )

# ------------------------------------------------------------------------------
# Endpoint: GET /company/{company_id}/performance-comparison - Compare Performance
# ------------------------------------------------------------------------------
@router.get(
    "/company/{company_id}/performance-comparison",
    response_model=Union[
        PerformanceComparisonResponse,
        PerformanceComparisonInsufficientDataResponse,
    ],
)
<<<<<<< HEAD
def compare_company_performance(company_id: str, filter: CompanyFilters = Depends(CompanyFilters)):
=======
@limiter.limit("100/minute")
async def compare_company_performance(request: Request, company_id: str):
>>>>>>> 154fa187
    """
    Compare a company's latest performance against the previous year.
    
    Steps:
    1. Get company history using DataHandler
    2. Check if we have enough data for comparison (at least 2 records)
    3. Compare latest and previous records
    """
    company_handler = CompanyDataHandler()
    try:
        company_handler.apply_company_filter(filter)
    except Exception as e:
        raise HTTPException(
            status_code=500,
            detail=f"Error filtering company data: {str(e)}"
        )
    normalized_input = normalize_company_id(company_id)
    
    comparison = company_handler.compare_performance(normalized_input)
    
    if comparison is None:
        available_years = company_handler.get_available_years(normalized_input)
        return PerformanceComparisonInsufficientDataResponse(
            company_id=normalized_input,
            message=f"Only one record exists for '{company_id}', so performance comparison is not possible.",
            available_assessment_years=available_years,
        )
    
    if comparison.empty:
        raise HTTPException(
            status_code=404, detail=f"Company '{company_id}' not found."
        )

    if "mq assessment date" not in comparison.columns:
        raise HTTPException(
            status_code=500,
            detail="Column 'MQ Assessment Date' not found in dataset. Check CSV structure.",
        )
        
    latest, previous = comparison
    
    return PerformanceComparisonResponse(
        company_id=normalized_input,
        current_year=latest["assessment_year"],
        previous_year=previous["assessment_year"],
        latest_mq_score=float(latest.get("level")) if pd.notna(latest.get("level")) else None,
        previous_mq_score=float(previous.get("level")) if pd.notna(previous.get("level")) else None,
        latest_cp_alignment=str(latest.get("carbon performance alignment 2035", "N/A")),
        previous_cp_alignment=str(previous.get("carbon performance alignment 2035", "N/A")),
    )
        

<|MERGE_RESOLUTION|>--- conflicted
+++ resolved
@@ -8,12 +8,7 @@
 # -------------------------------------------------------------------------
 # Imports
 # -------------------------------------------------------------------------
-<<<<<<< HEAD
-from fastapi import APIRouter, HTTPException, Query, Depends
-=======
-import re
-from fastapi import APIRouter, HTTPException, Query, Request
->>>>>>> 154fa187
+from fastapi import APIRouter, HTTPException, Query, Request, Depends
 import pandas as pd
 from pathlib import Path as FilePath
 from datetime import datetime
@@ -93,13 +88,9 @@
 # ------------------------------------------------------------------------------
 
 @router.get("/company/{company_id}", response_model=CompanyDetail)
-<<<<<<< HEAD
-def get_company_details(company_id: str,
+@limiter.limit("100/minute")
+async def get_company_details(request: Request, company_id: str,
                         filter: CompanyFilters = Depends(CompanyFilters)):
-=======
-@limiter.limit("100/minute")
-async def get_company_details(request: Request, company_id: str):
->>>>>>> 154fa187
     """
     Retrieve the latest MQ & CP scores for a specific company.
     Raises 404 if the company is not found
@@ -144,12 +135,8 @@
 @router.get(
     "/company/{company_id}/history", response_model=CompanyHistoryResponse
 )
-<<<<<<< HEAD
-def get_company_history(company_id: str, filter: CompanyFilters = Depends(CompanyFilters)):
-=======
-@limiter.limit("100/minute")
-async def get_company_history(request: Request, company_id: str):
->>>>>>> 154fa187
+@limiter.limit("100/minute")
+async def get_company_history(request: Request, company_id: str, filter: CompanyFilters = Depends(CompanyFilters)):
     """
     Retrieve a company's historical MQ & CP scores.
 
@@ -225,12 +212,8 @@
         PerformanceComparisonInsufficientDataResponse,
     ],
 )
-<<<<<<< HEAD
-def compare_company_performance(company_id: str, filter: CompanyFilters = Depends(CompanyFilters)):
-=======
-@limiter.limit("100/minute")
-async def compare_company_performance(request: Request, company_id: str):
->>>>>>> 154fa187
+@limiter.limit("100/minute")
+async def compare_company_performance(request: Request, company_id: str, filter: CompanyFilters = Depends(CompanyFilters)):
     """
     Compare a company's latest performance against the previous year.
     
