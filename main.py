"""
This module initializes the FastAPI application and registers the route modules for the TPI API.

It integrates endpoints for:
- Company assessments
- Management Quality (MQ) assessments
- Carbon Performance (CP) assessments

It also defines a basic root endpoint for a welcome message.
"""
import time
from fastapi import FastAPI, APIRouter, Request, HTTPException, Response
from slowapi.errors import RateLimitExceeded
from middleware.rate_limiter import limiter, rate_limit_exceeded_handler
from starlette.middleware.base import BaseHTTPMiddleware
from starlette.responses import Response 
from fastapi.responses import JSONResponse
from fastapi.exceptions import HTTPException
from routes.ascor_routes import router as ascor_router
from routes.company_routes import router as company_router
from routes.cp_routes import cp_router
<<<<<<< HEAD
from routes.mq_routes import mq_router
from log_config import get_logger
from services import fetch_company_data, CompanyNotFoundError, CompanyDataError
from schemas import Metric, MetricSource, Indicator, IndicatorSource, Area, Pillar, CountryDataResponse

from dotenv import load_dotenv
load_dotenv()

logger = get_logger(__name__) # Get logger for main module
=======
from authentication.auth_router import router as auth_router
from authentication.post_router import router as post_router
>>>>>>> d41b69c2

# App Initialization
app = FastAPI(
    title="Transition Pathway Initiative API",
    version="1.0",
    description="Provides company, MQ, and CP assessments via REST endpoints.",
)

# Add limiter to app state
app.state.limiter = limiter

# Add rate limit exceeded handler
app.add_exception_handler(RateLimitExceeded, rate_limit_exceeded_handler)

# Add limiter to app state
app.state.limiter = limiter

# Add rate limit exceeded handler
app.add_exception_handler(RateLimitExceeded, rate_limit_exceeded_handler)

# --- Logging Middleware ---
class LoggingMiddleware(BaseHTTPMiddleware):
    async def dispatch(self, request: Request, call_next):
        start_time = time.time()
        logger.info(f"START Request: {request.method} {request.url.path}")

        response = None # Initialize response variable
        try:
            response = await call_next(request)
        except Exception as e:
            # Log unhandled exceptions originating from downstream
            process_time = time.time() - start_time
            logger.error(
                f"ERROR Request: {request.method} {request.url.path} - "
                f"Error: {e} - Time: {process_time:.4f}s"
            )
            # Reraise the exception to be handled by FastAPI's exception handlers
            raise e # Or return a generic error response
        finally:
            process_time = time.time() - start_time
            status_code = response.status_code if response else 500 # Get status code if response exists
            logger.info(
                f"END Request: {request.method} {request.url.path} - "
                f"Status: {status_code} - Time: {process_time:.4f}s"
            )
        return response

app.add_middleware(LoggingMiddleware)


# --- Root Registration ---
app.include_router(ascor_router, prefix="/v1")
app.include_router(company_router, prefix="/v1/company")
app.include_router(cp_router, prefix="/v1/cp")
app.include_router(mq_router, prefix="/v1/mq")

# Add company routes for testing the fetch_company_data function
sample_company_router = APIRouter(prefix="/companies", tags=["Sample Company Endpoints"])
app.include_router(sample_company_router, prefix="/v1")

@company_router.get("/")
async def get_companies():
    """Get a list of sample companies."""
    try:
        logger.info("Fetching list of sample companies")
        # Create sample company data
        companies = [
            {"id": 1, "name": "Company 1"},
            {"id": 2, "name": "Company 2"},
            {"id": 3, "name": "Company 3"},
            {"id": 42, "name": "Company 42"},
            {"id": 100, "name": "Company 100"}
        ]
        logger.info(f"Successfully retrieved {len(companies)} sample companies")
        return {"companies": companies}
    except Exception as e:
        logger.exception(f"Error retrieving company list: {e}")
        raise HTTPException(status_code=500, detail=str(e))

@company_router.get("/{company_id}")
async def get_company(company_id: int):
    try:
        logger.info(f"Processing request for company ID: {company_id}")
        result = fetch_company_data(company_id)
        return result
    except CompanyNotFoundError as e:
        logger.error(f"Company not found: {e}")
        raise HTTPException(status_code=404, detail=str(e))
    except CompanyDataError as e:
        logger.error(f"Error processing company data: {e}")
        raise HTTPException(status_code=500, detail=str(e))
    except Exception as e:
        logger.exception(f"Unexpected error: {e}")
        raise HTTPException(status_code=500, detail="An unexpected error occurred")

app.include_router(company_router, prefix="/v1")
<<<<<<< HEAD
=======
app.include_router(mq_router, prefix="/v1")
app.include_router(cp_router, prefix="/v1")
app.include_router(auth_router, prefix="/v1")
app.include_router(post_router, prefix="/v1")

>>>>>>> d41b69c2

# Add sector data routes for demonstrating logging with real data files
sector_router = APIRouter(prefix="/sectors", tags=["Sector Endpoints"])

@sector_router.get("/company-assessments")
async def get_sector_company_assessments():
    try:
        sector_file = "/Users/rishisiddharth/Desktop/LSE_2024_2045/classes/DS205W/Summative1_logging/tpi_apis/data/TPI_sector_data_All_sectors_08032025/Company_Latest_Assessments.csv"
        logger.info(f"Loading sector company assessments from {sector_file}")
        
        # Use pandas to read the CSV file
        import pandas as pd
        df = pd.read_csv(sector_file)
        
        # Get the first 5 records for a sample
        sample_data = df.head(5).to_dict(orient="records")
        logger.info(f"Successfully loaded {len(df)} company assessments, returning sample of 5")
        
        return {
            "total_records": len(df),
            "sample_data": sample_data
        }
    except Exception as e:
        logger.exception(f"Error loading sector data: {e}")
        raise HTTPException(status_code=500, detail=f"Error loading sector data: {str(e)}")

app.include_router(sector_router, prefix="/v1")
# ... other routers go here

# --- Root Endpoint ---
@app.get("/")
@limiter.limit("100/minute")
async def home(request: Request):
    """
    Root endpoint that returns a welcome message.
    """
    return {"message": "Welcome to the TPI API!"}

<<<<<<< HEAD
# Global exception handler for more structured error logging
@app.exception_handler(Exception)
async def generic_exception_handler(request: Request, exc: Exception):
    # Log the exception details here before returning the response
    logger.error(f"Unhandled Exception for {request.method} {request.url.path}: {exc}", exc_info=True) # exc_info=True adds traceback
    return JSONResponse(
        status_code=500,
        content={"message": "An internal server error occurred."},
    )
=======
>>>>>>> d41b69c2
<|MERGE_RESOLUTION|>--- conflicted
+++ resolved
@@ -19,8 +19,10 @@
 from routes.ascor_routes import router as ascor_router
 from routes.company_routes import router as company_router
 from routes.cp_routes import cp_router
-<<<<<<< HEAD
 from routes.mq_routes import mq_router
+from routes.cp_routes import cp_router
+from authentication.auth_router import router as auth_router
+from authentication.post_router import router as post_router
 from log_config import get_logger
 from services import fetch_company_data, CompanyNotFoundError, CompanyDataError
 from schemas import Metric, MetricSource, Indicator, IndicatorSource, Area, Pillar, CountryDataResponse
@@ -29,11 +31,8 @@
 load_dotenv()
 
 logger = get_logger(__name__) # Get logger for main module
-=======
-from authentication.auth_router import router as auth_router
-from authentication.post_router import router as post_router
->>>>>>> d41b69c2
 
+# -------------------------------------------------------------------------
 # App Initialization
 app = FastAPI(
     title="Transition Pathway Initiative API",
@@ -129,14 +128,6 @@
         raise HTTPException(status_code=500, detail="An unexpected error occurred")
 
 app.include_router(company_router, prefix="/v1")
-<<<<<<< HEAD
-=======
-app.include_router(mq_router, prefix="/v1")
-app.include_router(cp_router, prefix="/v1")
-app.include_router(auth_router, prefix="/v1")
-app.include_router(post_router, prefix="/v1")
-
->>>>>>> d41b69c2
 
 # Add sector data routes for demonstrating logging with real data files
 sector_router = APIRouter(prefix="/sectors", tags=["Sector Endpoints"])
@@ -164,6 +155,9 @@
         raise HTTPException(status_code=500, detail=f"Error loading sector data: {str(e)}")
 
 app.include_router(sector_router, prefix="/v1")
+app.include_router(auth_router, prefix="/v1")
+app.include_router(post_router, prefix="/v1")
+
 # ... other routers go here
 
 # --- Root Endpoint ---
@@ -175,7 +169,6 @@
     """
     return {"message": "Welcome to the TPI API!"}
 
-<<<<<<< HEAD
 # Global exception handler for more structured error logging
 @app.exception_handler(Exception)
 async def generic_exception_handler(request: Request, exc: Exception):
@@ -184,6 +177,4 @@
     return JSONResponse(
         status_code=500,
         content={"message": "An internal server error occurred."},
-    )
-=======
->>>>>>> d41b69c2
+    )