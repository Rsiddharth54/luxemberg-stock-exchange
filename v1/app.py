import os
import pandas as pd
<<<<<<< HEAD
from fastapi import FastAPI, HTTPException
from .models import CountryData, Area, Indicator, Metric, MetricSource, IndicatorSource

file_path = './data/TPI ASCOR data - 13012025/ASCOR_assessments_results.xlsx'
df_assessments = pd.read_excel(file_path)
df_assessments['Publication date'] = pd.to_datetime(df_assessments['Publication date'], format='%d/%m/%Y')
df_assessments['Assessment date'] = pd.to_datetime(df_assessments['Assessment date'], format='%d/%m/%Y')
column_headings = df_assessments.columns.tolist()
=======

from fastapi import FastAPI, HTTPException

from .models import CountryDataResponse
from .services import CountryDataProcessor
>>>>>>> 13cc9c88

def __is_running_on_nuvolos():
    """
    If we are running this script from Nuvolos Cloud, 
    there will be an environment variable called HOSTNAME
    which starts with 'nv-'
    """

    hostname = os.getenv("HOSTNAME")
    return hostname is not None and hostname.startswith('nv-')

if __is_running_on_nuvolos():
    # Nuvolos alters the URL of the API (likely for security reasons)
    # Instead of https://A-BIG-IP-ADDRESS:8000/
    # The API is actually served at https://A-BIG-IP-ADDRESS/proxy/8000/
    app = FastAPI(root_path="/proxy/8000/")
else:
    # No need to set up anything else if running this on local machine
    app = FastAPI()

# TODO: Handle the data loading in a better way
filepath = "./data/TPI ASCOR data - 13012025/ASCOR_assessments_results.xlsx"
df_assessments = pd.read_excel(filepath, engine='openpyxl')

@app.get("/")
async def read_root():
<<<<<<< HEAD
    return {"Hello": "World"}

@app.get("/v1/country-data/{country}/{assessment_year}", response_model=CountryData)
async def get_country_data(country: str, assessment_year: int):
    selected_row = (
        (df_assessments["Country"] == country) &
        (df_assessments['Assessment date'].dt.year == assessment_year)
    )

    # Filter the data
    data = df_assessments[selected_row]

    if data.empty:
        raise HTTPException(status_code=404, detail="Data not found for the specified country and year")

    # JSON does not allow for NaN or NULL. 
    # The equivalent is just to leave an empty string instead
    data = data.fillna('')

    # Create areas, indicators, and metrics
    def create_metrics(indicator_name):
        metrics = []
        for col in column_headings:
            if col.startswith(f"metric {indicator_name}."):
                metric_name = col
                metric_value = data.iloc[0][col]
                source_col = f"source {col}"
                metric_source = MetricSource(source_name=data.iloc[0][source_col]) if source_col in data else None
                if metric_value != '':
                    metrics.append(Metric(name=metric_name, value=metric_value, source=metric_source))
        return metrics

    def create_indicators(area_name):
        indicators = []
        for col in column_headings:
            if col.startswith(f"indicator {area_name}."):
                indicator_name = col
                metrics = create_metrics(col.split(" ")[1])
                source_col = f"source {col}"
                indicator_source = IndicatorSource(source_name=data.iloc[0][source_col]) if source_col in data else None
                if metrics:  # Only add indicators with non-empty metrics
                    indicators.append(Indicator(name=indicator_name, metrics=metrics, source=indicator_source))
        return indicators

    def create_areas():
        areas = []
        for col in column_headings:
            if col.startswith("area "):
                area_name = col.replace("area ", "")
                indicators = create_indicators(area_name)
                if indicators:  # Only add areas with non-empty indicators
                    areas.append(Area(name=area_name, indicators=indicators))
        return areas

    areas = create_areas()

    output_dict = CountryData(
        country=country,
        assessment_year=assessment_year,
        areas=areas
    )
    return output_dict
=======
    return {"Hello": "World"} 

@app.get("/v1/country-data/{country}/{assessment_year}", response_model=CountryDataResponse)
async def get_country_data(country: str, assessment_year: int) -> CountryDataResponse:
    try:
        processor = CountryDataProcessor(df_assessments, country, assessment_year)
        return processor.process_country_data()
    except HTTPException as he:
        raise he
    except Exception as e:
        raise HTTPException(status_code=500, detail=str(e))
>>>>>>> 13cc9c88
<|MERGE_RESOLUTION|>--- conflicted
+++ resolved
@@ -1,21 +1,10 @@
 import os
 import pandas as pd
-<<<<<<< HEAD
-from fastapi import FastAPI, HTTPException
-from .models import CountryData, Area, Indicator, Metric, MetricSource, IndicatorSource
-
-file_path = './data/TPI ASCOR data - 13012025/ASCOR_assessments_results.xlsx'
-df_assessments = pd.read_excel(file_path)
-df_assessments['Publication date'] = pd.to_datetime(df_assessments['Publication date'], format='%d/%m/%Y')
-df_assessments['Assessment date'] = pd.to_datetime(df_assessments['Assessment date'], format='%d/%m/%Y')
-column_headings = df_assessments.columns.tolist()
-=======
 
 from fastapi import FastAPI, HTTPException
 
 from .models import CountryDataResponse
 from .services import CountryDataProcessor
->>>>>>> 13cc9c88
 
 def __is_running_on_nuvolos():
     """
@@ -42,70 +31,6 @@
 
 @app.get("/")
 async def read_root():
-<<<<<<< HEAD
-    return {"Hello": "World"}
-
-@app.get("/v1/country-data/{country}/{assessment_year}", response_model=CountryData)
-async def get_country_data(country: str, assessment_year: int):
-    selected_row = (
-        (df_assessments["Country"] == country) &
-        (df_assessments['Assessment date'].dt.year == assessment_year)
-    )
-
-    # Filter the data
-    data = df_assessments[selected_row]
-
-    if data.empty:
-        raise HTTPException(status_code=404, detail="Data not found for the specified country and year")
-
-    # JSON does not allow for NaN or NULL. 
-    # The equivalent is just to leave an empty string instead
-    data = data.fillna('')
-
-    # Create areas, indicators, and metrics
-    def create_metrics(indicator_name):
-        metrics = []
-        for col in column_headings:
-            if col.startswith(f"metric {indicator_name}."):
-                metric_name = col
-                metric_value = data.iloc[0][col]
-                source_col = f"source {col}"
-                metric_source = MetricSource(source_name=data.iloc[0][source_col]) if source_col in data else None
-                if metric_value != '':
-                    metrics.append(Metric(name=metric_name, value=metric_value, source=metric_source))
-        return metrics
-
-    def create_indicators(area_name):
-        indicators = []
-        for col in column_headings:
-            if col.startswith(f"indicator {area_name}."):
-                indicator_name = col
-                metrics = create_metrics(col.split(" ")[1])
-                source_col = f"source {col}"
-                indicator_source = IndicatorSource(source_name=data.iloc[0][source_col]) if source_col in data else None
-                if metrics:  # Only add indicators with non-empty metrics
-                    indicators.append(Indicator(name=indicator_name, metrics=metrics, source=indicator_source))
-        return indicators
-
-    def create_areas():
-        areas = []
-        for col in column_headings:
-            if col.startswith("area "):
-                area_name = col.replace("area ", "")
-                indicators = create_indicators(area_name)
-                if indicators:  # Only add areas with non-empty indicators
-                    areas.append(Area(name=area_name, indicators=indicators))
-        return areas
-
-    areas = create_areas()
-
-    output_dict = CountryData(
-        country=country,
-        assessment_year=assessment_year,
-        areas=areas
-    )
-    return output_dict
-=======
     return {"Hello": "World"} 
 
 @app.get("/v1/country-data/{country}/{assessment_year}", response_model=CountryDataResponse)
@@ -116,5 +41,4 @@
     except HTTPException as he:
         raise he
     except Exception as e:
-        raise HTTPException(status_code=500, detail=str(e))
->>>>>>> 13cc9c88
+        raise HTTPException(status_code=500, detail=str(e))