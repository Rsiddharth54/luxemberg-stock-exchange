<<<<<<< HEAD
import os
import pandas as pd

from typing import List

from fastapi import FastAPI, HTTPException

from .models import CountryData, Metric

df_assessments = pd.read_excel("./data/TPI ASCOR data - 13012025/ASCOR_assessments_results.xlsx")
df_assessments['Assessment date'] = pd.to_datetime(df_assessments['Assessment date'])
df_assessments['Publication date'] = pd.to_datetime(df_assessments['Publication date'])
=======
import pandas as pd
from fastapi import FastAPI, HTTPException
from .models import Metric, Indicator, Area, Pillar, CountryDataResponse #Need to specify .models because . represents where I'm at
from typing import List, Dict, Union
from pydantic import BaseModel, Field

app = FastAPI()
filepath = "./data/TPI ASCOR data - 13012025/ASCOR_assessments_results.xlsx"
df_assessments = pd.read_excel(filepath, engine='openpyxl')
>>>>>>> d6a568f3

@app.get("/")
async def read_root():
    return {"Hello": "World"} 

class CountryDataProcessor:
    def __init__(self, df: pd.DataFrame, country: str, assessment_year: int):
        self.df = df
        self.country = country.lower() # Converts the country name to lowercase
        self.assessment_year = assessment_year
        self.filtered_df = self.filter_data()  # Filters the DataFrame 
        
    def filter_data(self) -> pd.DataFrame: # We are returning a dataframe
        self.df['Assessment date'] = pd.to_datetime(self.df['Assessment date'], errors='coerce')
        mask = (
            (self.df['Country'].str.lower() == self.country) & 
            (self.df['Assessment date'].dt.year == self.assessment_year)
        )
        filtered_df = self.df[mask]
        
        if filtered_df.empty:
            raise HTTPException(status_code=404, detail="Data not found")
        
        return filtered_df.iloc[0]  # Return the first matching row
    
    def process_column(self, col: str, pillar: str, area_dict: Dict[str, Dict]): #This is the key function that processes the DataFrame
        parts = col.split() # Split the column name by space
        if len(parts) < 2: # Note that this only applies to column names with at least 2 parts
            return
        
        col_type, col_path = parts[0], parts[1] # Realize that in the dataframe, the first word is the area/indicator/metric, second word tells me further information
        path_parts = col_path.split('.')
        if len(path_parts) < 2: #Exit if there are less than 2 words in the column -- dont apply to other columns such as "ID" or "Country"
            return
        
        area_num = path_parts[1]
        area_key = f"{pillar}.{area_num}"
        
        if area_key not in area_dict:
            area_dict[area_key] = {
                'assessment': str(self.filtered_df.get(f"area {pillar}.{area_num}", "")),
                'indicators': {}
            }
        
        if len(path_parts) >= 3 and col_type == 'indicator': #If the column type is an indicator AND it has the form a.b.c
            indicator_num = path_parts[2]
            indicator_key = f"{area_key}.{indicator_num}"
            area_dict[area_key]['indicators'][indicator_key] = {
                'assessment': str(self.filtered_df[col]),
                'metrics': []
            }
        
        elif len(path_parts) >= 4 and col_type == 'metric':
            indicator_num = path_parts[2]
            metric_num = path_parts[3]
            indicator_key = f"{area_key}.{indicator_num}"
            if indicator_key in area_dict[area_key]['indicators']:
                metric = Metric(name=f"{indicator_key}.{metric_num}", value=str(self.filtered_df[col]))
                area_dict[area_key]['indicators'][indicator_key]['metrics'].append(metric)
    def process_pillar(self, pillar: str) -> Pillar: #We are returning a pillar
        areas = []
        area_dict: Dict[str, Dict] = {}
        pillar_cols = [col for col in self.filtered_df.index if f" {pillar}." in col]
        
        for col in pillar_cols:
            self.process_column(col, pillar, area_dict)
        
        for area_name, area_data in area_dict.items():
            areas.append(self.create_area(area_name, area_data))
        
        return Pillar(name=pillar, areas=areas)
    def create_area(self, area_name: str, area_data: Dict) -> Area:
        indicators = []
        for ind_name, ind_data in area_data['indicators'].items():
            metrics = ind_data['metrics'] if ind_data['metrics'] else []
            indicators.append(Indicator(name=ind_name, assessment=ind_data['assessment'], metrics=metrics))
        
        return Area(name=area_name, assessment=area_data['assessment'], indicators=indicators)
    
    def process_country_data(self) -> CountryDataResponse:
        pillars = [self.process_pillar(pillar) for pillar in ['EP', 'CP', 'CF']]
        return CountryDataResponse(country=self.country, assessment_year=self.assessment_year, pillars=pillars)

@app.get("/v1/country-data/{country}/{assessment_year}", response_model=CountryDataResponse)
async def get_country_data(country: str, assessment_year: int) -> CountryDataResponse:
    try:
        processor = CountryDataProcessor(df_assessments, country, assessment_year)
        return processor.process_country_data()
    except HTTPException as he:
        raise he
    except Exception as e:
        raise HTTPException(status_code=500, detail=str(e))

<<<<<<< HEAD
@app.get("/")
async def read_root():
    return {"Hello": "World"}

@app.get("/v1/country-data/{country}/{assessment_year}", response_model=CountryData)
async def get_country_data(country: str, assessment_year: int):

    selected_row = (
        (df_assessments["Country"] == country) &
        (df_assessments['Assessment date'].dt.year == assessment_year)
    )

    # Filter the data
    data = df_assessments[selected_row]

    if data.empty:
        raise HTTPException(status_code=404, 
                            detail=f"There is no data for country: {country} and year: {assessment_year}")

    # Selected and filter columns
    area_columns = [col for col in df_assessments.columns if col.startswith("area")]
    data = data[area_columns]

    # JSON does not allow for NaN or NULL. 
    # The equivalent is just to leave an empty string instead
    data = data.fillna('')

    #Rename columns
    data['country'] = country
    data['assessment_year'] = assessment_year

    remap_area_column_names = {
        col: col.replace('area ', '').replace('.', '_')
        for col in area_columns
    }

    data = data.rename(columns=remap_area_column_names)
    output_dict = data.iloc[0].to_dict()

    output = CountryData(**output_dict)

    # Grab just the first element (there should only be one anyway)
    # and return it as a dictionary
    return output

@app.get("/v1/country-metrics/{country}/{assessment_year}", response_model=List[Metric])
async def get_country_metrics(country: str, assessment_year: int):

    selected_row = (
        (df_assessments["Country"] == country) &
        (df_assessments['Assessment date'].dt.year == assessment_year)
    )

    # Filter the data
    data = df_assessments[selected_row]

    if data.empty:
        raise HTTPException(status_code=404, 
                            detail=f"There is no data for country: {country} and year: {assessment_year}")

    # Select just the metrics
    metric_columns = [col for col in df_assessments.columns 
                      if col.startswith('metric')]
    data = data[metric_columns]

    # JSON does not allow for NaN or NULL. 
    # The equivalent is just to leave an empty string instead
    data = data.fillna('')

    remap_area_column_names = {
        col: col.replace('metric ', '')
        for col in metric_columns
    }

    data = data.rename(columns=remap_area_column_names)

    data_as_dict = data.iloc[0].to_dict()

    list_metrics = []
    for name, value in data_as_dict.items():
        individual_metric = Metric(name=name, value=value)
        list_metrics.append(individual_metric)
    # Grab just the first element (there should only be one anyway)
    # and return it as a dictionary
    return list_metrics
=======
# A list in python for javascript is an array of objects


#Can use list comprehension instead of for loop. Instantiate a list, append those items to the list, return list at the end
>>>>>>> d6a568f3
<|MERGE_RESOLUTION|>--- conflicted
+++ resolved
@@ -1,17 +1,3 @@
-<<<<<<< HEAD
-import os
-import pandas as pd
-
-from typing import List
-
-from fastapi import FastAPI, HTTPException
-
-from .models import CountryData, Metric
-
-df_assessments = pd.read_excel("./data/TPI ASCOR data - 13012025/ASCOR_assessments_results.xlsx")
-df_assessments['Assessment date'] = pd.to_datetime(df_assessments['Assessment date'])
-df_assessments['Publication date'] = pd.to_datetime(df_assessments['Publication date'])
-=======
 import pandas as pd
 from fastapi import FastAPI, HTTPException
 from .models import Metric, Indicator, Area, Pillar, CountryDataResponse #Need to specify .models because . represents where I'm at
@@ -21,7 +7,6 @@
 app = FastAPI()
 filepath = "./data/TPI ASCOR data - 13012025/ASCOR_assessments_results.xlsx"
 df_assessments = pd.read_excel(filepath, engine='openpyxl')
->>>>>>> d6a568f3
 
 @app.get("/")
 async def read_root():
@@ -115,95 +100,7 @@
     except Exception as e:
         raise HTTPException(status_code=500, detail=str(e))
 
-<<<<<<< HEAD
-@app.get("/")
-async def read_root():
-    return {"Hello": "World"}
-
-@app.get("/v1/country-data/{country}/{assessment_year}", response_model=CountryData)
-async def get_country_data(country: str, assessment_year: int):
-
-    selected_row = (
-        (df_assessments["Country"] == country) &
-        (df_assessments['Assessment date'].dt.year == assessment_year)
-    )
-
-    # Filter the data
-    data = df_assessments[selected_row]
-
-    if data.empty:
-        raise HTTPException(status_code=404, 
-                            detail=f"There is no data for country: {country} and year: {assessment_year}")
-
-    # Selected and filter columns
-    area_columns = [col for col in df_assessments.columns if col.startswith("area")]
-    data = data[area_columns]
-
-    # JSON does not allow for NaN or NULL. 
-    # The equivalent is just to leave an empty string instead
-    data = data.fillna('')
-
-    #Rename columns
-    data['country'] = country
-    data['assessment_year'] = assessment_year
-
-    remap_area_column_names = {
-        col: col.replace('area ', '').replace('.', '_')
-        for col in area_columns
-    }
-
-    data = data.rename(columns=remap_area_column_names)
-    output_dict = data.iloc[0].to_dict()
-
-    output = CountryData(**output_dict)
-
-    # Grab just the first element (there should only be one anyway)
-    # and return it as a dictionary
-    return output
-
-@app.get("/v1/country-metrics/{country}/{assessment_year}", response_model=List[Metric])
-async def get_country_metrics(country: str, assessment_year: int):
-
-    selected_row = (
-        (df_assessments["Country"] == country) &
-        (df_assessments['Assessment date'].dt.year == assessment_year)
-    )
-
-    # Filter the data
-    data = df_assessments[selected_row]
-
-    if data.empty:
-        raise HTTPException(status_code=404, 
-                            detail=f"There is no data for country: {country} and year: {assessment_year}")
-
-    # Select just the metrics
-    metric_columns = [col for col in df_assessments.columns 
-                      if col.startswith('metric')]
-    data = data[metric_columns]
-
-    # JSON does not allow for NaN or NULL. 
-    # The equivalent is just to leave an empty string instead
-    data = data.fillna('')
-
-    remap_area_column_names = {
-        col: col.replace('metric ', '')
-        for col in metric_columns
-    }
-
-    data = data.rename(columns=remap_area_column_names)
-
-    data_as_dict = data.iloc[0].to_dict()
-
-    list_metrics = []
-    for name, value in data_as_dict.items():
-        individual_metric = Metric(name=name, value=value)
-        list_metrics.append(individual_metric)
-    # Grab just the first element (there should only be one anyway)
-    # and return it as a dictionary
-    return list_metrics
-=======
 # A list in python for javascript is an array of objects
 
 
-#Can use list comprehension instead of for loop. Instantiate a list, append those items to the list, return list at the end
->>>>>>> d6a568f3
+#Can use list comprehension instead of for loop. Instantiate a list, append those items to the list, return list at the end